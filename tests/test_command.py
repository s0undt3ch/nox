# Copyright 2016 Alethea Katherine Flowers
#
# Licensed under the Apache License, Version 2.0 (the "License");
# you may not use this file except in compliance with the License.
# You may obtain a copy of the License at
#
#    http://www.apache.org/licenses/LICENSE-2.0
#
# Unless required by applicable law or agreed to in writing, software
# distributed under the License is distributed on an "AS IS" BASIS,
# WITHOUT WARRANTIES OR CONDITIONS OF ANY KIND, either express or implied.
# See the License for the specific language governing permissions and
# limitations under the License.

import logging
import os
import sys
from unittest import mock

import pytest

import nox.command

PYTHON = sys.executable


def test_run_defaults(capsys):
    result = nox.command.run([PYTHON, "-c", "print(123)"])

    assert result is True


def test_run_silent(capsys):
    result = nox.command.run([PYTHON, "-c", "print(123)"], silent=True)

    out, _ = capsys.readouterr()

    assert "123" in result
    assert out == ""


<<<<<<< HEAD
def test_run_env_binary():
    result = nox.command.run(
        [PYTHON, "-c", 'import os; print(os.environ.get("SIGIL"))'],
        silent=True,
        env={b"SIGIL": b"123"},
    )

    assert "123" in result
=======
def test_run_verbosity(capsys, caplog):
    caplog.clear()
    with caplog.at_level(logging.DEBUG):
        result = nox.command.run([PYTHON, "-c", "print(123)"], silent=True)

        out, _ = capsys.readouterr()

        assert "123" in result
        assert out == ""

    logs = [rec for rec in caplog.records if rec.levelname == "OUTPUT"]
    assert not logs

    caplog.clear()
    with caplog.at_level(logging.DEBUG - 1):
        result = nox.command.run([PYTHON, "-c", "print(123)"], silent=True)

        out, _ = capsys.readouterr()

        assert "123" in result
        assert out == ""

    logs = [rec for rec in caplog.records if rec.levelname == "OUTPUT"]
    assert logs
    assert logs[0].message.strip() == "123"


def test_run_verbosity_failed_command(capsys, caplog):
    caplog.clear()
    with caplog.at_level(logging.DEBUG):
        with pytest.raises(nox.command.CommandFailed):
            nox.command.run([PYTHON, "-c", "print(123); exit(1)"], silent=True)

        out, err = capsys.readouterr()

        assert "123" in err
        assert out == ""

    logs = [rec for rec in caplog.records if rec.levelname == "OUTPUT"]
    assert not logs

    caplog.clear()
    with caplog.at_level(logging.DEBUG - 1):
        with pytest.raises(nox.command.CommandFailed):
            nox.command.run([PYTHON, "-c", "print(123); exit(1)"], silent=True)

        out, err = capsys.readouterr()

        assert "123" in err
        assert out == ""

    # Nothing is logged but the error is still written to stderr
    assert not logs
>>>>>>> 7b94cc6c


def test_run_env_unicode():
    result = nox.command.run(
        [PYTHON, "-c", 'import os; print(os.environ["SIGIL"])'],
        silent=True,
        env={u"SIGIL": u"123"},
    )

    assert "123" in result


def test_run_env_systemroot():
    systemroot = os.environ.setdefault("SYSTEMROOT", str("sigil"))

    result = nox.command.run(
        [PYTHON, "-c", 'import os; print(os.environ["SYSTEMROOT"])'], silent=True
    )

    assert systemroot in result


def test_run_not_found():
    with pytest.raises(nox.command.CommandFailed):
        nox.command.run(["nonexistentcmd"])


def test_run_path_nonexistent():
    result = nox.command.run(
        [PYTHON, "-c", "import sys; print(sys.executable)"],
        silent=True,
        path="/non/existent",
    )

    assert "/non/existent" not in result


def test_run_path_existent(tmpdir, monkeypatch):
    executable = tmpdir.join("testexc")
    executable.ensure("")
    executable.chmod(0o700)

    with mock.patch("nox.command.popen") as mock_command:
        mock_command.return_value = (0, "")
        nox.command.run(["testexc"], silent=True, path=tmpdir.strpath)
        mock_command.assert_called_with([executable.strpath], env=None, silent=True)


def test_run_external_warns(tmpdir, caplog):
    caplog.set_level(logging.WARNING)

    nox.command.run([PYTHON, "--version"], silent=True, path=tmpdir.strpath)

    assert "external=True" in caplog.text


def test_run_external_silences(tmpdir, caplog):
    caplog.set_level(logging.WARNING)

    nox.command.run(
        [PYTHON, "--version"], silent=True, path=tmpdir.strpath, external=True
    )

    assert "external=True" not in caplog.text


def test_run_external_raises(tmpdir, caplog):
    caplog.set_level(logging.ERROR)

    with pytest.raises(nox.command.CommandFailed):
        nox.command.run(
            [PYTHON, "--version"], silent=True, path=tmpdir.strpath, external="error"
        )

    assert "external=True" in caplog.text


def test_exit_codes():
    assert nox.command.run([PYTHON, "-c", "import sys; sys.exit(0)"])

    with pytest.raises(nox.command.CommandFailed):
        nox.command.run([PYTHON, "-c", "import sys; sys.exit(1)"])

    assert nox.command.run(
        [PYTHON, "-c", "import sys; sys.exit(1)"], success_codes=[1, 2]
    )


def test_fail_with_silent(capsys):
    with pytest.raises(nox.command.CommandFailed):
        nox.command.run(
            [
                PYTHON,
                "-c",
                'import sys; sys.stdout.write("out");'
                'sys.stderr.write("err"); sys.exit(1)',
            ],
            silent=True,
        )
        out, err = capsys.readouterr()
        assert "out" in err
        assert "err" in err


def test_interrupt():
    mock_proc = mock.Mock()
    mock_proc.communicate.side_effect = KeyboardInterrupt()

    with mock.patch("subprocess.Popen", return_value=mock_proc):
        with pytest.raises(KeyboardInterrupt):
            nox.command.run([PYTHON, "-c" "123"])


def test_custom_stdout(capsys, tmpdir):
    with open(str(tmpdir / "out.txt"), "w+b") as stdout:
        nox.command.run(
            [
                PYTHON,
                "-c",
                'import sys; sys.stdout.write("out");'
                'sys.stderr.write("err"); sys.exit(0)',
            ],
            stdout=stdout,
        )
        out, err = capsys.readouterr()
        assert not out
        assert "out" not in err
        assert "err" not in err
        stdout.seek(0)
        tempfile_contents = stdout.read().decode("utf-8")
        assert "out" in tempfile_contents
        assert "err" in tempfile_contents


def test_custom_stdout_silent_flag(capsys, tmpdir):
    with open(str(tmpdir / "out.txt"), "w+b") as stdout:
        with pytest.raises(ValueError, match="silent"):
            nox.command.run([PYTHON, "-c", 'print("hi")'], stdout=stdout, silent=True)


def test_custom_stdout_failed_command(capsys, tmpdir):
    with open(str(tmpdir / "out.txt"), "w+b") as stdout:
        with pytest.raises(nox.command.CommandFailed):
            nox.command.run(
                [
                    PYTHON,
                    "-c",
                    'import sys; sys.stdout.write("out");'
                    'sys.stderr.write("err"); sys.exit(1)',
                ],
                stdout=stdout,
            )
        out, err = capsys.readouterr()
        assert not out
        assert "out" not in err
        assert "err" not in err
        stdout.seek(0)
        tempfile_contents = stdout.read().decode("utf-8")
        assert "out" in tempfile_contents
        assert "err" in tempfile_contents


def test_custom_stderr(capsys, tmpdir):
    with open(str(tmpdir / "err.txt"), "w+b") as stderr:
        nox.command.run(
            [
                PYTHON,
                "-c",
                'import sys; sys.stdout.write("out");'
                'sys.stderr.write("err"); sys.exit(0)',
            ],
            stderr=stderr,
        )
        out, err = capsys.readouterr()
        assert not err
        assert "out" not in out
        assert "err" not in out
        stderr.seek(0)
        tempfile_contents = stderr.read().decode("utf-8")
        assert "out" not in tempfile_contents
        assert "err" in tempfile_contents


def test_custom_stderr_failed_command(capsys, tmpdir):
    with open(str(tmpdir / "out.txt"), "w+b") as stderr:
        with pytest.raises(nox.command.CommandFailed):
            nox.command.run(
                [
                    PYTHON,
                    "-c",
                    'import sys; sys.stdout.write("out");'
                    'sys.stderr.write("err"); sys.exit(1)',
                ],
                stderr=stderr,
            )
        out, err = capsys.readouterr()
        assert not err
        assert "out" not in out
        assert "err" not in out
        stderr.seek(0)
        tempfile_contents = stderr.read().decode("utf-8")
        assert "out" not in tempfile_contents
        assert "err" in tempfile_contents<|MERGE_RESOLUTION|>--- conflicted
+++ resolved
@@ -15,7 +15,11 @@
 import logging
 import os
 import sys
-from unittest import mock
+
+try:
+    from unittest import mock
+except ImportError:
+    import mock
 
 import pytest
 
@@ -39,7 +43,6 @@
     assert out == ""
 
 
-<<<<<<< HEAD
 def test_run_env_binary():
     result = nox.command.run(
         [PYTHON, "-c", 'import os; print(os.environ.get("SIGIL"))'],
@@ -48,7 +51,18 @@
     )
 
     assert "123" in result
-=======
+
+
+def test_run_env_unicode():
+    result = nox.command.run(
+        [PYTHON, "-c", 'import os; print(os.environ["SIGIL"])'],
+        silent=True,
+        env={u"SIGIL": u"123"},
+    )
+
+    assert "123" in result
+
+
 def test_run_verbosity(capsys, caplog):
     caplog.clear()
     with caplog.at_level(logging.DEBUG):
@@ -102,17 +116,6 @@
 
     # Nothing is logged but the error is still written to stderr
     assert not logs
->>>>>>> 7b94cc6c
-
-
-def test_run_env_unicode():
-    result = nox.command.run(
-        [PYTHON, "-c", 'import os; print(os.environ["SIGIL"])'],
-        silent=True,
-        env={u"SIGIL": u"123"},
-    )
-
-    assert "123" in result
 
 
 def test_run_env_systemroot():
