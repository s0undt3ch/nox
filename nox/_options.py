--- conflicted
+++ resolved
@@ -187,11 +187,6 @@
         help="Arguments following ``--`` that are passed through to the session(s).",
         finalizer_func=_posargs_finalizer,
     ),
-<<<<<<< HEAD
-)
-options.add_options(
-    *(_option_set.make_flag_pair(
-=======
     _option_set.Option(
         "verbose",
         "-v",
@@ -201,8 +196,9 @@
         help="Logs the output of all commands run including commands marked silent.",
         noxfile=True,
     ),
-    *_option_set.make_flag_pair(
->>>>>>> 7b94cc6c
+)
+options.add_options(
+    *(_option_set.make_flag_pair(
         "reuse_existing_virtualenvs",
         ("-r", "--reuse-existing-virtualenvs"),
         ("--no-reuse-existing-virtualenvs",),
