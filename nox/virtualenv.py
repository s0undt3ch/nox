--- conflicted
+++ resolved
@@ -237,13 +237,9 @@
         self.interpreter = interpreter
         self._resolved = None
         self.reuse_existing = reuse_existing
-<<<<<<< HEAD
+        self.venv_or_virtualenv = "venv" if venv else "virtualenv"
         ProcessEnv.__init__(self)
         # super(VirtualEnv, self).__init__()
-=======
-        self.venv_or_virtualenv = "venv" if venv else "virtualenv"
-        super(VirtualEnv, self).__init__()
->>>>>>> 7b94cc6c
 
     _clean_location = _clean_location
 
